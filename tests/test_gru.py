import unittest
import mindspore
import numpy as np
import mindspore.ops as ops
from mindspore import Tensor
from rnns import GRU
import torch

class TestRNN(unittest.TestCase):
    def setUp(self):
        self.input_size, self.hidden_size = 16, 32
        self.x = np.random.randn(3, 10, self.input_size)

    def test_rnn(self):
        rnn = GRU(self.input_size, self.hidden_size, batch_first=True)
        inputs = Tensor(self.x, mindspore.float32)
        output, h = rnn(inputs)

        assert output.shape == (3, 10, 32)
        assert h.shape == (1, 3, 32)

    def test_rnn_bidirection(self):
        rnn = GRU(self.input_size, self.hidden_size, batch_first=True, bidirectional=True)
        inputs = Tensor(self.x, mindspore.float32)
        output, h = rnn(inputs)

        assert output.shape == (3, 10, 32 * 2)
        assert h.shape == (2, 3, 32)

    def test_rnn_multi_layer(self):
        rnn = GRU(self.input_size, self.hidden_size, num_layers=3, batch_first=True)
        inputs = Tensor(self.x, mindspore.float32)
        output, h = rnn(inputs)

        assert output.shape == (3, 10, 32)
        assert h.shape == (1 * 3, 3, 32)

    def test_forward_cmp(self):
        # mindspore rnn
        rnn_ms = GRU(self.input_size, self.hidden_size, batch_first=True)
        inputs_ms = Tensor(self.x, mindspore.float32)

        # pytorch rnn
        rnn_pt = torch.nn.GRU(self.input_size, self.hidden_size, batch_first=True)
        inputs_pt = torch.Tensor(self.x)

        # set mindspore parameters to pytorch
        for param in rnn_ms.w_ih_list:
            setattr(rnn_pt, param.name, torch.nn.Parameter(torch.Tensor(param.asnumpy())))
        for param in rnn_ms.w_hh_list:
            setattr(rnn_pt, param.name, torch.nn.Parameter(torch.Tensor(param.asnumpy())))        
        for param in rnn_ms.b_ih_list:
            setattr(rnn_pt, param.name, torch.nn.Parameter(torch.Tensor(param.asnumpy())))
        for param in rnn_ms.b_hh_list:
            setattr(rnn_pt, param.name, torch.nn.Parameter(torch.Tensor(param.asnumpy())))        

        # forward
        outputs_ms, h_ms = rnn_ms(inputs_ms)
        outputs_pt, h_pt = rnn_pt(inputs_pt)

<<<<<<< HEAD
        assert np.allclose(outputs_ms.asnumpy(), outputs_pt.detach().numpy(), 1e-4, 1e-4)
        assert np.allclose(h_ms.asnumpy(), h_pt.detach().numpy(), 1e-4, 1e-4)
=======
        assert np.allclose(outputs_ms.asnumpy(), outputs_pt.detach().numpy(), 1e-3, 1e-3)
        assert np.allclose(h_ms.asnumpy(), h_pt.detach().numpy(), 1e-3, 1e-3)
>>>>>>> 6481a674

    def test_backward_cmp(self):
        # mindspore rnn
        rnn_ms = GRU(self.input_size, self.hidden_size, batch_first=True)
        inputs_ms = Tensor(self.x, mindspore.float32)

        # pytorch rnn
        rnn_pt = torch.nn.GRU(self.input_size, self.hidden_size, batch_first=True)
        inputs_pt = torch.Tensor(self.x)

        # set mindspore parameters to pytorch
        for param in rnn_ms.w_ih_list:
            setattr(rnn_pt, param.name, torch.nn.Parameter(torch.Tensor(param.asnumpy())))
        for param in rnn_ms.w_hh_list:
            setattr(rnn_pt, param.name, torch.nn.Parameter(torch.Tensor(param.asnumpy())))        
        for param in rnn_ms.b_ih_list:
            setattr(rnn_pt, param.name, torch.nn.Parameter(torch.Tensor(param.asnumpy())))
        for param in rnn_ms.b_hh_list:
            setattr(rnn_pt, param.name, torch.nn.Parameter(torch.Tensor(param.asnumpy())))        

        # forward
        outputs_ms, h_ms = rnn_ms(inputs_ms)
        outputs_pt, h_pt = rnn_pt(inputs_pt)

<<<<<<< HEAD
        assert np.allclose(outputs_ms.asnumpy(), outputs_pt.detach().numpy(), 1e-4, 1e-4)
        assert np.allclose(h_ms.asnumpy(), h_pt.detach().numpy(), 1e-4, 1e-4)
=======
        assert np.allclose(outputs_ms.asnumpy(), outputs_pt.detach().numpy(), 1e-3, 1e-3)
        assert np.allclose(h_ms.asnumpy(), h_pt.detach().numpy(), 1e-3, 1e-3)
>>>>>>> 6481a674

        # backward
        grad_param = ops.GradOperation(get_by_list=True)
        rnn_ms_grads = grad_param(rnn_ms, rnn_ms.trainable_params())(inputs_ms)

        outputs_pt.backward(torch.ones_like(outputs_pt), retain_graph=True)
        h_pt.backward(torch.ones_like(h_pt), retain_graph=True)
        rnn_pt_grads = [param.grad for param in rnn_pt.parameters()]
        
        for ms_grad, pt_grad in zip(rnn_ms_grads, rnn_pt_grads):
<<<<<<< HEAD
            print(ms_grad.shape)
            print(pt_grad.shape)
            assert np.allclose(ms_grad.asnumpy(), pt_grad.detach().numpy(), 1e-4, 1e-4)
=======
            assert np.mean(ms_grad.asnumpy() - pt_grad.detach().numpy()) < 1e-3
>>>>>>> 6481a674
<|MERGE_RESOLUTION|>--- conflicted
+++ resolved
@@ -58,13 +58,8 @@
         outputs_ms, h_ms = rnn_ms(inputs_ms)
         outputs_pt, h_pt = rnn_pt(inputs_pt)
 
-<<<<<<< HEAD
-        assert np.allclose(outputs_ms.asnumpy(), outputs_pt.detach().numpy(), 1e-4, 1e-4)
-        assert np.allclose(h_ms.asnumpy(), h_pt.detach().numpy(), 1e-4, 1e-4)
-=======
         assert np.allclose(outputs_ms.asnumpy(), outputs_pt.detach().numpy(), 1e-3, 1e-3)
         assert np.allclose(h_ms.asnumpy(), h_pt.detach().numpy(), 1e-3, 1e-3)
->>>>>>> 6481a674
 
     def test_backward_cmp(self):
         # mindspore rnn
@@ -89,13 +84,8 @@
         outputs_ms, h_ms = rnn_ms(inputs_ms)
         outputs_pt, h_pt = rnn_pt(inputs_pt)
 
-<<<<<<< HEAD
-        assert np.allclose(outputs_ms.asnumpy(), outputs_pt.detach().numpy(), 1e-4, 1e-4)
-        assert np.allclose(h_ms.asnumpy(), h_pt.detach().numpy(), 1e-4, 1e-4)
-=======
         assert np.allclose(outputs_ms.asnumpy(), outputs_pt.detach().numpy(), 1e-3, 1e-3)
         assert np.allclose(h_ms.asnumpy(), h_pt.detach().numpy(), 1e-3, 1e-3)
->>>>>>> 6481a674
 
         # backward
         grad_param = ops.GradOperation(get_by_list=True)
@@ -106,10 +96,4 @@
         rnn_pt_grads = [param.grad for param in rnn_pt.parameters()]
         
         for ms_grad, pt_grad in zip(rnn_ms_grads, rnn_pt_grads):
-<<<<<<< HEAD
-            print(ms_grad.shape)
-            print(pt_grad.shape)
-            assert np.allclose(ms_grad.asnumpy(), pt_grad.detach().numpy(), 1e-4, 1e-4)
-=======
-            assert np.mean(ms_grad.asnumpy() - pt_grad.detach().numpy()) < 1e-3
->>>>>>> 6481a674
+            assert np.mean(ms_grad.asnumpy() - pt_grad.detach().numpy()) < 1e-3